--- conflicted
+++ resolved
@@ -179,16 +179,11 @@
       start.time(a.deployment_time());
       rmf_task_msgs::msg::TaskType task_type_msg;
       const auto request = a.request();
-<<<<<<< HEAD
 
       using namespace rmf_task::requests;
 
-      if (std::dynamic_pointer_cast<const CleanDescription>(
+      if (std::dynamic_pointer_cast<const Clean::Description>(
           request->description()) != nullptr)
-=======
-      if (std::dynamic_pointer_cast<
-        const rmf_task::requests::Clean::Description>(request->description()) != nullptr)
->>>>>>> 5a94957c
       {
         task_type_msg.type = task_type_msg.TYPE_CLEAN;
         auto task = rmf_fleet_adapter::tasks::make_clean(
@@ -201,12 +196,7 @@
         _queue.push_back(task);
       }
 
-<<<<<<< HEAD
-      else if (std::dynamic_pointer_cast<const ChargeBatteryDescription>(
-=======
-      else if (std::dynamic_pointer_cast<
-        const rmf_task::requests::ChargeBattery::Description>(
->>>>>>> 5a94957c
+      else if (std::dynamic_pointer_cast<const ChargeBattery::Description>(
           request->description()) != nullptr)
       {
         task_type_msg.type = task_type_msg.TYPE_CHARGE_BATTERY;
@@ -220,12 +210,7 @@
         _queue.push_back(task);
       }
 
-<<<<<<< HEAD
-      else if (std::dynamic_pointer_cast<const DeliveryDescription>(
-=======
-      else if (std::dynamic_pointer_cast<
-        const rmf_task::requests::Delivery::Description>(
->>>>>>> 5a94957c
+      else if (std::dynamic_pointer_cast<const Delivery::Description>(
           request->description()) != nullptr)
       {
         task_type_msg.type = task_type_msg.TYPE_DELIVERY;
@@ -239,13 +224,7 @@
         _queue.push_back(task);
       }
 
-<<<<<<< HEAD
-      else if (std::dynamic_pointer_cast<const LoopDescription>(
-          request->description()) != nullptr)
-=======
-      else if (std::dynamic_pointer_cast<
-        const rmf_task::requests::Loop::Description>(request->description()) != nullptr)
->>>>>>> 5a94957c
+      else if (std::dynamic_pointer_cast<const Loop::Description>(request->description()) != nullptr)
       {
         task_type_msg.type = task_type_msg.TYPE_LOOP;
         const auto task = tasks::make_loop(
@@ -297,12 +276,7 @@
   requests.reserve(_queue.size());
   for (const auto& task : _queue)
   {
-<<<<<<< HEAD
-    if (std::dynamic_pointer_cast<const ChargeBatteryDescription>(
-=======
-    if (std::dynamic_pointer_cast<
-      const rmf_task::requests::ChargeBattery::Description>(
->>>>>>> 5a94957c
+    if (std::dynamic_pointer_cast<const ChargeBattery::Description>(
         task->request()->description()))
     {
       continue;
@@ -518,13 +492,8 @@
 
   double retreat_battery_drain = 0.0;
   const auto endpoints = std::make_pair(current_state.waypoint(),
-<<<<<<< HEAD
-      current_state.charging_waypoint());
-  const auto& cache_result = estimate_cache->get(endpoints);
-=======
     current_state.charging_waypoint());
   const auto& cache_result = estimate_cache.get(endpoints);
->>>>>>> 5a94957c
 
   if (cache_result)
   {
@@ -551,21 +520,13 @@
         finish_time - itinerary_start_time;
 
       dSOC_motion =
-<<<<<<< HEAD
-        task_planner_config.motion_sink()->compute_change_in_charge(
-        trajectory);
-      dSOC_device =
-        task_planner_config.ambient_sink()->compute_change_in_charge(
-        rmf_traffic::time::to_seconds(itinerary_duration));
-=======
         parameters.motion_sink()->compute_change_in_charge(
           trajectory);
       dSOC_device =
         parameters.ambient_sink()->compute_change_in_charge(
           rmf_traffic::time::to_seconds(itinerary_duration));
->>>>>>> 5a94957c
       retreat_battery_drain += dSOC_motion + dSOC_device;
-      retreat_duration += itinerary_duration;
+      retreat_duration +=itinerary_duration;
       itinerary_start_time = finish_time;
     }
     estimate_cache.set(endpoints, retreat_duration,
